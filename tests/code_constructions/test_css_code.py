import pytest
import logging
import numpy as np
<<<<<<< HEAD
import json
=======
import scipy
>>>>>>> 553b6a01

from qec.code_constructions import CSSCode
from qec.utils.sparse_binary_utils import convert_to_binary_scipy_sparse, csr_matrix_to_dict

# Define a binary parity check matrix for testing
# Hamming (7, 4) code
hamming_7_4 = np.array(
    [[1, 1, 1, 1, 0, 0, 0], [1, 1, 0, 0, 1, 1, 0], [1, 0, 1, 0, 1, 0, 1]], dtype=int
)
# Repetition (5,1) code
repetition_5_1 = np.array(
    [[1, 1, 0, 0, 0], [0, 1, 1, 0, 0], [0, 0, 1, 1, 0], [0, 0, 0, 1, 1]], dtype=int
)


def test_initialisation_with_xz_stabilizers():
    """
    Test the initialisation of a CSSCode object with x and z stabilizers.

    This verifies that the CSSCode correctly interprets an x and z stabilizer matrix,
    sets the appropiate attributes, and initializes the number of physical and
    logical qubits correctly.
    """
    # Initialize CSSCode with stabilizers
    x_stabilizer_matrix = hamming_7_4
    z_stabilizer_matrix = hamming_7_4
    temp_code = CSSCode(
        x_stabilizer_matrix=x_stabilizer_matrix, z_stabilizer_matrix=z_stabilizer_matrix
    )

    # Chek if the name attribute is correctly set
    assert temp_code.name == "CSS code", "CSSCode name mismatch."

    # Verify the number of physical qubits (N) and logical qubits (K)
    assert (
        temp_code.physical_qubit_count == 7
    ), f"Expected N=7, but got N={temp_code.physical_qubit_count}"
    assert (
        temp_code.logical_qubit_count == 1
    ), f"Expected K=1, but got K={temp_code.logical_qubit_count}"

    # Uncomment the following line if you want to test the distance (d)
    # assert temp_code.code_distance == 3, f"Expected d=3, but got d={temp_code.code_distance}"


def test_initialisation_with_xz_stabilizers_invalid_type():
    """
    Negative test for initializing CSSCode with an invalid input type.

    This test checks whether the CSSCode correctly raises a TypeError
    when initialized with an unsupported data type (e.g., a string).
    """
    # Attempt to initialize CSSCode with an invalid type and expect a TypeError
    with pytest.raises(
        TypeError,
        match="Please provide x and z stabilizer matrices as either a numpy array or a scipy sparse matrix.",
    ):
        CSSCode(
            x_stabilizer_matrix="not a numpy array",
            z_stabilizer_matrix="not a numpy array",
        )  # String input should raise TypeError


# Test h_x and h_z inputs are of the same size? i.e. have the same block length (number of columns)
# Note that the row dimension can differ, as h_x and h_z can have different number of stabilizers (rows)
def test_initialisation_with_xz_stabilizers_invalid_shape():
    """
    Negative test for initializing CSSCode with invalid stabilizer shapes.

    This test checks whether the CSSCode correctly raises a ValueError
    when initialized with x and z stabilizers of different column dimensions.
    """
    # Define a pair of invalid stabilizers with different column dimensions
    wrong_x = hamming_7_4
    wrong_z = repetition_5_1

    # Attemp to initialize CSSCode with invalid stabilizer shapes and expect a ValueError
    with pytest.raises(
        ValueError,
        match=f"Input matrices x_stabilizer_matrix and z_stabilizer_matrix must have the same number of columns.\
                              Current column count, x_stabilizer_matrix: {wrong_x.shape[1]}; z_stabilizer_matrix: {wrong_z.shape[1]}",
    ):
        CSSCode(
            x_stabilizer_matrix=wrong_x, z_stabilizer_matrix=wrong_z
        )  # Different column dimensions should raise ValueError


def test_initialization_with_non_commuting_xz_stabilizers():
    """
    Negative test for initializing CSSCode with non-commuting stabilizer matrices.

    This test ensures that the CSSCode raises a ValueError when the
    provided stabilizer matrices that do not commute, which violates the stabilizer
    formalism requirements (which for css codes is the requirement that hx@hz.T = 0).
    """
    # Define non-commuting x and z stabilizer matrices
    non_commuting_x = np.array([[1, 1, 0, 0, 0, 0, 0], [0, 0, 1, 1, 0, 0, 0]])
    non_commuting_z = np.array([[1, 0, 1, 0, 0, 0, 0], [0, 0, 0, 0, 1, 1, 0]])

    # Attempt to initialize StabilizerCode with non-commuting Pauli strings and expect a ValueError
    with pytest.raises(
        ValueError,
        match="Input matrices hx and hz do not commute. I.e. they do not satisfy\
                              the requirement that hx@hz.T = 0.",
    ):
        CSSCode(
            x_stabilizer_matrix=non_commuting_x, z_stabilizer_matrix=non_commuting_z
        )  # Non-commuting stabilizers should raise ValueError


def test_invalid_logical_xz_basis():
    """
    Test the validation of the logical operator basis in CSSCode.

    This test checks whether the CSSCode correctly identifies a valid
    and an invalid logical x / z operator basis.
    """
    # Define valid Stabilizers
    x_stabilizer_matrix = hamming_7_4
    z_stabilizer_matrix = hamming_7_4

    # Initialize CSSCode with valid stabilizers
    qcode = CSSCode(
        x_stabilizer_matrix=x_stabilizer_matrix, z_stabilizer_matrix=z_stabilizer_matrix
    )

    # Check the dimensions of the logical operator basis (i.e. the logical qubit count)
    assert qcode.logical_qubit_count == (
        1
    ), f"Expected logical qubit count to be 1, got {qcode.logical_qubit_count}."

    # Verify that the current logical basis is valid
    assert qcode.check_valid_logical_basis(), "Logical operator basis should be valid."

    # Assign an invalid logical operator basis
    qcode.x_logical_operator_basis = convert_to_binary_scipy_sparse(
        np.array([[1, 0, 0, 0, 0, 0, 0]])
    )
    qcode.z_logical_operator_basis = convert_to_binary_scipy_sparse(
        np.array([[1, 0, 0, 0, 0, 0, 0]])
    )

    # Verify that the updated logical basis is invalid
    assert (
        not qcode.check_valid_logical_basis()
    ), "Logical operator basis should be invalid."


def test_check_valid_logical_xz_basis_logging1(caplog):
    # Test case where logical operators do not commute with stabilizers (using Steane code as CSSCode)
    x_stabilizer_matrix = hamming_7_4
    z_stabilizer_matrix = hamming_7_4

    print(x_stabilizer_matrix)

    code = CSSCode(
        x_stabilizer_matrix=x_stabilizer_matrix, z_stabilizer_matrix=z_stabilizer_matrix
    )

    x_logical_operators = convert_to_binary_scipy_sparse(
        np.array([[1, 1, 1, 1, 0, 0, 0]])
    )
    z_logical_operators = convert_to_binary_scipy_sparse(
        np.array([[1, 1, 0, 1, 0, 0, 0]])
    )
    code.x_logical_operator_basis = x_logical_operators
    code.z_logical_operator_basis = z_logical_operators

    with caplog.at_level(logging.ERROR):
        assert not code.check_valid_logical_basis()
        print(caplog.text)
        assert "Z logical operators do not commute with X stabilizers." in caplog.text


def test_check_valid_logical_xz_basis_logging2(caplog):
    # Test case where logical operators do not commute with stabilizers (using Steane code as CSSCode)
    x_stabilizer_matrix = hamming_7_4
    z_stabilizer_matrix = hamming_7_4

    print(x_stabilizer_matrix)

    code = CSSCode(
        x_stabilizer_matrix=x_stabilizer_matrix, z_stabilizer_matrix=z_stabilizer_matrix
    )

    x_logical_operators = convert_to_binary_scipy_sparse(
        np.array([[1, 1, 0, 1, 0, 0, 0]])
    )
    z_logical_operators = convert_to_binary_scipy_sparse(
        np.array([[1, 1, 1, 1, 0, 0, 0]])
    )
    code.x_logical_operator_basis = x_logical_operators
    code.z_logical_operator_basis = z_logical_operators

    with caplog.at_level(logging.ERROR):
        assert not code.check_valid_logical_basis()
        print(caplog.text)
        assert "X logical operators do not commute with Z stabilizers." in caplog.text


def test_check_valid_logical_xz_basis_logging3(caplog):
    # Test case where logical operators do not anti-commute with one another
    x_stabilizer_matrix = hamming_7_4
    z_stabilizer_matrix = hamming_7_4

    x_logical_operators = convert_to_binary_scipy_sparse(
        np.array([[1, 1, 1, 1, 0, 0, 0]])
    )
    z_logical_operators = convert_to_binary_scipy_sparse(
        np.array([[1, 1, 0, 0, 1, 1, 0]])
    )

    code = CSSCode(
        x_stabilizer_matrix=x_stabilizer_matrix, z_stabilizer_matrix=z_stabilizer_matrix
    )

    code.x_logical_operator_basis = x_logical_operators
    code.z_logical_operator_basis = z_logical_operators

    with caplog.at_level(logging.ERROR):
        assert not code.check_valid_logical_basis()
        assert "Logical operators do not pairwise anticommute." in caplog.text
        assert "Logical operators do not pairwise anticommute." in caplog.text


def test_fix_logical_operators_invalid_input():
    """
    Negative test for the fix_logical_operators method in CSSCode.

    This test checks whether the CSSCode correctly raises a TypeError
    when calling fix_logical_operators with an unsupported data type (e.g., an int).
    """
    # Define valid Stabilizers
    x_stabilizer_matrix = hamming_7_4
    z_stabilizer_matrix = hamming_7_4

    # Initialize CSSCode with valid stabilizers
    qcode = CSSCode(
        x_stabilizer_matrix=x_stabilizer_matrix, z_stabilizer_matrix=z_stabilizer_matrix
    )

    # Attempt to call fix_logical_operators with an invalid data type and expect a TypeError
    with pytest.raises(TypeError, match="fix_logical parameter must be a string"):
        qcode.fix_logical_operators(fix_logical=1)


def test_fix_logical_operators_invalid_parameters():
    """
    Negative test for the fix_logical_operators method in CSSCode.

    This test checks whether the CSSCode correctly raises a ValueError
    when calling fix_logical_operators with an unsupported parameter (e.g., "Y")
    """
    # Define valid Stabilizers
    x_stabilizer_matrix = hamming_7_4
    z_stabilizer_matrix = hamming_7_4

    # Initialize CSSCode with valid stabilizers
    qcode = CSSCode(
        x_stabilizer_matrix=x_stabilizer_matrix, z_stabilizer_matrix=z_stabilizer_matrix
    )

    # Attempt to call fix_logical_operators with an invalid parameter and expect a ValueError
    with pytest.raises(ValueError, match="Invalid fix_logical parameter"):
        qcode.fix_logical_operators(fix_logical="Y")


# TODO: Complete test
def test_fix_logical_operators():
    """
    Test the fix_logical_operators method in CSSCode.

    This test checks whether the fix_logical_operators method correctly
    updates the logical operator basis to a valid basis when the current
    basis is invalid.
    """
    pass


def test_steane_code_distance():
    # Define the Hamming code parity check matrix for Steane code
    # This is the [7,4,3] Hamming code
    hx = np.array([[1, 1, 1, 0, 1, 0, 0], [1, 1, 0, 1, 0, 1, 0], [1, 0, 1, 1, 0, 0, 1]])

    # In Steane code, hz is the same as hx
    hz = hx

    # Create the Steane code
    steane = CSSCode(hx, hz, name="Steane")

    # Compute exact distance with sufficient timeout
    dx, dz, fraction = steane.compute_exact_code_distance()

    # Verify the code parameters
    assert steane.physical_qubit_count == 7, "Should have 7 physical qubits"
    assert steane.logical_qubit_count == 1, "Should encode 1 logical qubit"

    # Test the computed distances
    assert dx == 3, f"X distance should be 3, got {dx}"
    assert dz == 3, f"Z distance should be 3, got {dz}"
    assert steane.code_distance == 3, "Code distance should be 3"

    # Check that we completed the search
    assert fraction == 1.0, "Should have completed the full search"

    # Test timeout behavior
    dx_quick, dz_quick, fraction_quick = steane.compute_exact_code_distance(
        timeout=0.001
    )
    assert fraction_quick < 1.0, "Quick search should not complete"


def test_steane_code_estimate_distance():
    # Define the Hamming code parity check matrix for Steane code
    # This is the [7,4,3] Hamming code
    hx = np.array([[1, 1, 1, 0, 1, 0, 0], [1, 1, 0, 1, 0, 1, 0], [1, 0, 1, 1, 0, 0, 1]])

    # In Steane code, hz is the same as hx
    hz = hx

    # Create the Steane code
    steane = CSSCode(hx, hz, name="Steane")

    # Estimate minimum distance with a timeout
    estimated_distance = steane.estimate_min_distance(
        timeout_seconds=0.25, reduce_logical_basis=True
    )

    assert steane.check_valid_logical_basis(), "Logical basis should be valid"

    # Verify the code parameters
    assert steane.physical_qubit_count == 7, "Should have 7 physical qubits"
    assert steane.logical_qubit_count == 1, "Should encode 1 logical qubit"

    # Test the estimated distance
    assert (
        estimated_distance >= 3
    ), f"Estimated distance should be at least 3, got {estimated_distance}"


<<<<<<< HEAD

#----------------------------------------
# Tests for saving CSS codes
#----------------------------------------

test_css_code = CSSCode(hamming_7_4, hamming_7_4, name = 'test')

def test_hgp_save_code_correct_content(tmp_path):
    """Test the content of the saved JSON file."""
    filepath = tmp_path / 'test_code.json'
    notes = "Test notes"
    test_css_code.save_code(filepath, notes)
    
    with open(filepath, 'r') as f:
        saved_data = json.load(f)
    
    assert saved_data['class_name'] == 'CSSCode'
    assert saved_data['name'] == 'test'
    assert saved_data['parameters']['physical_qubit_count'] == 7
    assert saved_data['parameters']['logical_qubit_count'] == 1
    assert saved_data['parameters']['code_distance'] == 3 
    assert saved_data['parameters']['x_code_distance'] == 3
    assert saved_data['parameters']['z_code_distance'] == 3
    assert saved_data['x_stabilizer_matrix']['data'] == csr_matrix_to_dict(test_css_code.x_stabilizer_matrix)['data']
    assert saved_data['x_stabilizer_matrix']['indices'] == csr_matrix_to_dict(test_css_code.x_stabilizer_matrix)['indices']
    assert saved_data['x_stabilizer_matrix']['indptr'] == csr_matrix_to_dict(test_css_code.x_stabilizer_matrix)['indptr']
    assert saved_data['x_stabilizer_matrix']['shape'] == list(csr_matrix_to_dict(test_css_code.x_stabilizer_matrix)['shape'])
    assert saved_data['z_stabilizer_matrix']['data'] == csr_matrix_to_dict(test_css_code.z_stabilizer_matrix)['data']
    assert saved_data['z_stabilizer_matrix']['indices'] == csr_matrix_to_dict(test_css_code.z_stabilizer_matrix)['indices']
    assert saved_data['z_stabilizer_matrix']['indptr'] == csr_matrix_to_dict(test_css_code.z_stabilizer_matrix)['indptr']
    assert saved_data['z_stabilizer_matrix']['shape'] == list(csr_matrix_to_dict(test_css_code.z_stabilizer_matrix)['shape'])
    assert saved_data['x_logical_operator_basis']['data'] == csr_matrix_to_dict(test_css_code.x_logical_operator_basis)['data']
    assert saved_data['x_logical_operator_basis']['indices'] == csr_matrix_to_dict(test_css_code.x_logical_operator_basis)['indices']
    assert saved_data['x_logical_operator_basis']['indptr'] == csr_matrix_to_dict(test_css_code.x_logical_operator_basis)['indptr']
    assert saved_data['x_logical_operator_basis']['shape'] == list(csr_matrix_to_dict(test_css_code.x_logical_operator_basis)['shape'])
    assert saved_data['z_logical_operator_basis']['data'] == csr_matrix_to_dict(test_css_code.z_logical_operator_basis)['data']
    assert saved_data['z_logical_operator_basis']['indices'] == csr_matrix_to_dict(test_css_code.z_logical_operator_basis)['indices']
    assert saved_data['z_logical_operator_basis']['indptr'] == csr_matrix_to_dict(test_css_code.z_logical_operator_basis)['indptr']
    assert saved_data['z_logical_operator_basis']['shape'] == list(csr_matrix_to_dict(test_css_code.z_logical_operator_basis)['shape'])
    assert saved_data['notes'] == notes
=======
def test_stabilizer_matrix():
    # Define the Hamming code parity check matrix for Steane code
    # This is the [7,4,3] Hamming code
    hx = np.array([[1, 1, 1, 0, 1, 0, 0], [1, 1, 0, 1, 0, 1, 0], [1, 0, 1, 1, 0, 0, 1]])

    # In Steane code, hz is the same as hx
    hz = hx

    # Create the Steane code
    steane = CSSCode(hx, hz, name="Steane")

    # Check the stabilizer matrices
    assert np.array_equal(
        steane.x_stabilizer_matrix.toarray(), hx
    ), "X stabilizer matrix mismatch"
    assert np.array_equal(
        steane.z_stabilizer_matrix.toarray(), hz
    ), "Z stabilizer matrix mismatch"

    stabilizer_matrix = scipy.sparse.block_diag(
        [steane.x_stabilizer_matrix, steane.z_stabilizer_matrix]
    )

    assert np.array_equal(
        steane.stabilizer_matrix.toarray(), stabilizer_matrix.toarray()
    ), "Stabilizer matrix mismatch"


def test_logical_operator_basis():
    # Define the Hamming code parity check matrix for Steane code
    # This is the [7,4,3] Hamming code
    hx = np.array([[1, 1, 1, 0, 1, 0, 0], [1, 1, 0, 1, 0, 1, 0], [1, 0, 1, 1, 0, 0, 1]])

    # In Steane code, hz is the same as hx
    hz = hx

    # Create the Steane code
    steane = CSSCode(hx, hz, name="Steane")

    logical_operator_basis = scipy.sparse.block_diag(
        [steane.x_logical_operator_basis, steane.z_logical_operator_basis]
    )

    assert np.array_equal(
        steane.logical_operator_basis.toarray(), logical_operator_basis.toarray()
    ), "Logical operator basis mismatch"
>>>>>>> 553b6a01
<|MERGE_RESOLUTION|>--- conflicted
+++ resolved
@@ -1,11 +1,8 @@
 import pytest
 import logging
 import numpy as np
-<<<<<<< HEAD
 import json
-=======
 import scipy
->>>>>>> 553b6a01
 
 from qec.code_constructions import CSSCode
 from qec.utils.sparse_binary_utils import convert_to_binary_scipy_sparse, csr_matrix_to_dict
@@ -344,9 +341,55 @@
     assert (
         estimated_distance >= 3
     ), f"Estimated distance should be at least 3, got {estimated_distance}"
-
-
-<<<<<<< HEAD
+    
+    
+def test_stabilizer_matrix():
+    # Define the Hamming code parity check matrix for Steane code
+    # This is the [7,4,3] Hamming code
+    hx = np.array([[1, 1, 1, 0, 1, 0, 0], [1, 1, 0, 1, 0, 1, 0], [1, 0, 1, 1, 0, 0, 1]])
+
+    # In Steane code, hz is the same as hx
+    hz = hx
+
+    # Create the Steane code
+    steane = CSSCode(hx, hz, name="Steane")
+
+    # Check the stabilizer matrices
+    assert np.array_equal(
+        steane.x_stabilizer_matrix.toarray(), hx
+    ), "X stabilizer matrix mismatch"
+    assert np.array_equal(
+        steane.z_stabilizer_matrix.toarray(), hz
+    ), "Z stabilizer matrix mismatch"
+
+    stabilizer_matrix = scipy.sparse.block_diag(
+        [steane.x_stabilizer_matrix, steane.z_stabilizer_matrix]
+    )
+
+    assert np.array_equal(
+        steane.stabilizer_matrix.toarray(), stabilizer_matrix.toarray()
+    ), "Stabilizer matrix mismatch"
+
+
+def test_logical_operator_basis():
+    # Define the Hamming code parity check matrix for Steane code
+    # This is the [7,4,3] Hamming code
+    hx = np.array([[1, 1, 1, 0, 1, 0, 0], [1, 1, 0, 1, 0, 1, 0], [1, 0, 1, 1, 0, 0, 1]])
+
+    # In Steane code, hz is the same as hx
+    hz = hx
+
+    # Create the Steane code
+    steane = CSSCode(hx, hz, name="Steane")
+
+    logical_operator_basis = scipy.sparse.block_diag(
+        [steane.x_logical_operator_basis, steane.z_logical_operator_basis]
+    )
+
+    assert np.array_equal(
+        steane.logical_operator_basis.toarray(), logical_operator_basis.toarray()
+    ), "Logical operator basis mismatch"
+
 
 #----------------------------------------
 # Tests for saving CSS codes
@@ -386,52 +429,4 @@
     assert saved_data['z_logical_operator_basis']['indices'] == csr_matrix_to_dict(test_css_code.z_logical_operator_basis)['indices']
     assert saved_data['z_logical_operator_basis']['indptr'] == csr_matrix_to_dict(test_css_code.z_logical_operator_basis)['indptr']
     assert saved_data['z_logical_operator_basis']['shape'] == list(csr_matrix_to_dict(test_css_code.z_logical_operator_basis)['shape'])
-    assert saved_data['notes'] == notes
-=======
-def test_stabilizer_matrix():
-    # Define the Hamming code parity check matrix for Steane code
-    # This is the [7,4,3] Hamming code
-    hx = np.array([[1, 1, 1, 0, 1, 0, 0], [1, 1, 0, 1, 0, 1, 0], [1, 0, 1, 1, 0, 0, 1]])
-
-    # In Steane code, hz is the same as hx
-    hz = hx
-
-    # Create the Steane code
-    steane = CSSCode(hx, hz, name="Steane")
-
-    # Check the stabilizer matrices
-    assert np.array_equal(
-        steane.x_stabilizer_matrix.toarray(), hx
-    ), "X stabilizer matrix mismatch"
-    assert np.array_equal(
-        steane.z_stabilizer_matrix.toarray(), hz
-    ), "Z stabilizer matrix mismatch"
-
-    stabilizer_matrix = scipy.sparse.block_diag(
-        [steane.x_stabilizer_matrix, steane.z_stabilizer_matrix]
-    )
-
-    assert np.array_equal(
-        steane.stabilizer_matrix.toarray(), stabilizer_matrix.toarray()
-    ), "Stabilizer matrix mismatch"
-
-
-def test_logical_operator_basis():
-    # Define the Hamming code parity check matrix for Steane code
-    # This is the [7,4,3] Hamming code
-    hx = np.array([[1, 1, 1, 0, 1, 0, 0], [1, 1, 0, 1, 0, 1, 0], [1, 0, 1, 1, 0, 0, 1]])
-
-    # In Steane code, hz is the same as hx
-    hz = hx
-
-    # Create the Steane code
-    steane = CSSCode(hx, hz, name="Steane")
-
-    logical_operator_basis = scipy.sparse.block_diag(
-        [steane.x_logical_operator_basis, steane.z_logical_operator_basis]
-    )
-
-    assert np.array_equal(
-        steane.logical_operator_basis.toarray(), logical_operator_basis.toarray()
-    ), "Logical operator basis mismatch"
->>>>>>> 553b6a01
+    assert saved_data['notes'] == notes