--- conflicted
+++ resolved
@@ -139,11 +139,8 @@
         self.rank_hz = ldpc.mod2.rank(self.z_stabilizer_matrix)
         # The first self.rank_hz pivot_rows of logical_stack are the Z-stabilisers. The remaining pivot_rows are the Z logicals
         pivots = ldpc.mod2.pivot_rows(logical_stack)
-<<<<<<< HEAD
+
         self.z_logical_operator_basis = logical_stack[pivots[self.rank_hz :], :].tocsr()
-=======
-        self._z_logical_operator_basis = logical_stack[pivots[self.rank_hz :], :]
->>>>>>> 746c28dd
 
         # X logicals
 
@@ -157,11 +154,8 @@
         self.rank_hx = ldpc.mod2.rank(self.x_stabilizer_matrix)
         # The first self.rank_hx pivot_rows of logical_stack are the X-stabilisers. The remaining pivot_rows are the X logicals
         pivots = ldpc.mod2.pivot_rows(logical_stack)
-<<<<<<< HEAD
+
         self.x_logical_operator_basis = logical_stack[pivots[self.rank_hx :], :].tocsr()
-=======
-        self._x_logical_operator_basis = logical_stack[pivots[self.rank_hx :], :]
->>>>>>> 746c28dd
 
         return (self.x_logical_operator_basis, self.z_logical_operator_basis)
 
@@ -867,7 +861,6 @@
         """
         return f"{self.name} Code: [[N={self.physical_qubit_count}, K={self.logical_qubit_count}, dx<={self.x_code_distance}, dz<={self.z_code_distance}]]"
 
-<<<<<<< HEAD
     def canonical_basis_search(
         self, decoder: Optional[BpOsdDecoder] = None, fix_logical: str = "X"
     ):
@@ -938,7 +931,6 @@
 
         else:
             raise ValueError("fix_logical must be either 'X' or 'Z'")
-=======
     def _class_specific_save(self):
         class_specific_data = {
             "x_code_distance": self.x_code_distance if self.x_code_distance is not None else "?",
@@ -950,4 +942,3 @@
         }
 
         return class_specific_data
->>>>>>> 746c28dd
